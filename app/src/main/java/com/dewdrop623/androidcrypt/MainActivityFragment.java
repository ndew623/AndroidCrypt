--- conflicted
+++ resolved
@@ -58,30 +58,18 @@
 
     private static final String SAVED_INSTANCE_STATE_SHOW_PASSWORD = "com.dewdrop623.androidcrypt.MainActivityFragment.SAVED_INSTANCE_STATE_SHOW_PASSWORD";
     private static final String SAVED_INSTANCE_STATE_OPERATION_MODE = "com.dewdrop623.androidcrypt.MainActivityFragment.SAVED_INSTANCE_STATE_OPERATION_MODE";
-<<<<<<< HEAD
-    private static final String SAVED_INSTANCE_STATE_INPUT_PARENT_URI = "com.dewdrop623.androidcrypt.MainActivityFragment.SAVED_INSTANCE_STATE_INPUT_PARENT_URI";
-    private static final String SAVED_INSTANCE_STATE_OUTPUT_PARENT_URI = "com.dewdrop623.androidcrypt.MainActivityFragment.SAVED_INSTANCE_STATE_OUTPUT_PARENT_URI";
     private static final String SAVED_INSTANCE_STATE_INPUT_FILENAME = "com.dewdrop623.androidcrypt.MainActivityFragment.SAVED_INSTANCE_STATE_INPUT_FILENAME";
     private static final String SAVED_INSTANCE_STATE_OUTPUT_FILENAME = "com.dewdrop623.androidcrypt.MainActivityFragment.SAVED_INSTANCE_STATE_OUTPUT_FILENAME";
-=======
-    private static final String SAVED_INSTANCE_STATE_INPUT_FILE = "com.dewdrop623.androidcrypt.MainActivityFragment.SAVED_INSTANCE_STATE_INPUT_FILE";
-    private static final String SAVED_INSTANCE_STATE_OUTPUT_FILE = "com.dewdrop623.androidcrypt.MainActivityFragment.SAVED_INSTANCE_STATE_OUTPUT_FILE";
     private static final String SAVED_INSTANCE_STATE_DELETE_INPUT_FILE = "com.dewdrop623.androidcrypt.MainActivityFragment.SAVED_INSTANCE_STATE_DELETE_INPUT_FILE";
->>>>>>> 3c21c275
 
     //stores the type of operation to be done
     private boolean operationMode = CryptoThread.OPERATION_TYPE_ENCRYPTION;
     private boolean showPassword = false;
-<<<<<<< HEAD
     private DocumentFile inputFileParentDirectory = null;
     String inputFileName;
     private DocumentFile outputFileParentDirectory = null;
     String outputFileName;
-=======
-    private File inputFile = null;
-    private File outputFile = null;
     private boolean deleteInputFile = false;
->>>>>>> 3c21c275
     //see comment on this.onAttach(Context)
     private Context context;
 
@@ -227,10 +215,10 @@
                     progressDisplayProgressBar.setProgress(progress);
                     String progressText = operationType == CryptoThread.OPERATION_TYPE_ENCRYPTION ? getString(R.string.encrypting) : getString(R.string.decrypting);
                     if (minutesToCompletion != -1) {
-                        progressText = progressText.concat(" "+minutesToCompletion+"m");
+                        progressText = progressText.concat(" " + minutesToCompletion + "m");
                     }
                     if (secondsToCompletion != -1) {
-                        progressText = progressText.concat(" "+secondsToCompletion+"s");
+                        progressText = progressText.concat(" " + secondsToCompletion + "s");
                     }
                     progressDisplayTextView.setText(progressText);
                 }
@@ -536,18 +524,13 @@
         }
         outState.putBoolean(SAVED_INSTANCE_STATE_SHOW_PASSWORD, showPassword);
         outState.putBoolean(SAVED_INSTANCE_STATE_OPERATION_MODE, operationMode);
-<<<<<<< HEAD
         if (inputFileParentDirectory != null) {
-            outState.putString(SAVED_INSTANCE_STATE_INPUT_PARENT_URI, inputFileParentDirectory.getUri().toString());
+            GlobalDocumentFileStateHolder.setSavedInputParentDirectoryForRotate(inputFileParentDirectory);
             outState.putString(SAVED_INSTANCE_STATE_INPUT_FILENAME, inputFileName);
-=======
-        outState.putBoolean(SAVED_INSTANCE_STATE_DELETE_INPUT_FILE, deleteInputFile);
-        if (inputFile != null) {
-            outState.putString(SAVED_INSTANCE_STATE_INPUT_FILE, inputFile.getAbsolutePath());
->>>>>>> 3c21c275
+            outState.putBoolean(SAVED_INSTANCE_STATE_DELETE_INPUT_FILE, deleteInputFile);
         }
         if (outputFileParentDirectory != null) {
-            outState.putString(SAVED_INSTANCE_STATE_OUTPUT_PARENT_URI, outputFileParentDirectory.getUri().toString());
+            GlobalDocumentFileStateHolder.setSavedOutputParentDirectoryForRotate(outputFileParentDirectory);
             outState.putString(SAVED_INSTANCE_STATE_OUTPUT_FILENAME, outputFileName);
         }
 
@@ -568,29 +551,22 @@
             savedInstanceState = new Bundle();
         }
         setShowPassword(savedInstanceState.getBoolean(SAVED_INSTANCE_STATE_SHOW_PASSWORD, showPassword));
+        deleteInputFileCheckbox.setChecked(savedInstanceState.getBoolean(SAVED_INSTANCE_STATE_DELETE_INPUT_FILE, deleteInputFile));
         if (savedInstanceState.getBoolean(SAVED_INSTANCE_STATE_OPERATION_MODE, operationMode) == CryptoThread.OPERATION_TYPE_ENCRYPTION) {
             enableEncryptionMode();
         } else {
             enableDecryptionMode();
         }
-<<<<<<< HEAD
-        String inputFileParentUriString = savedInstanceState.getString(SAVED_INSTANCE_STATE_INPUT_PARENT_URI, null);
-        String outputFileParentUriString = savedInstanceState.getString(SAVED_INSTANCE_STATE_OUTPUT_PARENT_URI, null);
-        if (inputFileParentUriString != null) {
+        DocumentFile inputFileParentDirectory = GlobalDocumentFileStateHolder.getAndClearSavedInputParentDirectoryForRotate();
+        DocumentFile outputFileParentDirectory = GlobalDocumentFileStateHolder.getAndClearSavedOutputParentDirectoryForRotate();
+        if (inputFileParentDirectory != null) {
             String filename = savedInstanceState.getString(SAVED_INSTANCE_STATE_INPUT_FILENAME, null);
-            setFile(DocumentFile.fromSingleUri(getContext(), Uri.parse(inputFileParentUriString)), filename, false);
-=======
-        deleteInputFileCheckbox.setChecked(savedInstanceState.getBoolean(SAVED_INSTANCE_STATE_DELETE_INPUT_FILE, deleteInputFile));
-        String inputFileString = savedInstanceState.getString(SAVED_INSTANCE_STATE_INPUT_FILE, null);
-        String outputFileString = savedInstanceState.getString(SAVED_INSTANCE_STATE_OUTPUT_FILE, null);
-        if (inputFileString != null) {
-            setFile(new File(inputFileString), false);
->>>>>>> 3c21c275
+            setFile(inputFileParentDirectory, filename, false);
         }
         updateFileUI(false);
-        if (outputFileParentUriString != null) {
+        if (outputFileParentDirectory != null) {
             String filename = savedInstanceState.getString(SAVED_INSTANCE_STATE_OUTPUT_FILENAME, null);
-            setFile(DocumentFile.fromSingleUri(getContext(), Uri.parse(outputFileParentUriString)), filename, true);
+            setFile(outputFileParentDirectory, filename, true);
         }
         updateFileUI(true);
         String password = getAndClearPassword();
